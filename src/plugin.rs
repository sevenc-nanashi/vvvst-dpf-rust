--- conflicted
+++ resolved
@@ -378,134 +378,6 @@
             }
         }
         if let Ok(mut this) = this_ref.try_lock() {
-<<<<<<< HEAD
-            this.update_playing_state(is_playing, current_sample, sample_rate);
-            this.write_rtc_samples(outputs);
-            this.write_mixes(&this_ref, sample_rate, is_playing, current_sample, outputs);
-        }
-    }
-
-    fn update_playing_state(&mut self, is_playing: bool, current_sample: i64, sample_rate: f32) {
-        if (self.prev_position, self.prev_is_playing) != (current_sample, is_playing) {
-            if self.prev_position != current_sample {
-                self.prev_position = current_sample;
-                self.current_position = (current_sample as f32 / sample_rate).max(0.0);
-                self.current_position_updated = true;
-            }
-            if self.prev_is_playing != is_playing {
-                self.prev_is_playing = is_playing;
-                if let Some(sender) = &self.notification_sender {
-                    if sender
-                        .send(UiNotification::UpdatePlayingState(is_playing))
-                        .is_err()
-                    {
-                        self.notification_sender = None;
-                    }
-                }
-            }
-        }
-    }
-
-    fn write_rtc_samples(&mut self, outputs: &mut [&mut [f32]]) {
-        if let (Some(rtc_sample_rate), Some(samples_receiver)) =
-            (self.rtc_sample_rate, self.rtc_samples.as_mut())
-        {
-            let mut buffer = VecDeque::with_capacity(outputs[0].len());
-            while let Ok(samples) = samples_receiver.try_recv() {
-                buffer.extend(samples);
-            }
-            self.rtc_samples_buffer.extend(buffer);
-            let buffer_seconds = outputs[0].len() as f32 / rtc_sample_rate;
-            let frames = (buffer_seconds * rtc_sample_rate) as usize;
-            let frames = frames.min(self.rtc_samples_buffer.len());
-            let samples = self.rtc_samples_buffer.drain(..frames).collect::<Vec<_>>();
-            for (output_l, &(sample_l, _)) in izip!(outputs[0].iter_mut(), &samples) {
-                *output_l = output_l.saturating_add(sample_l);
-            }
-            for (output_r, &(_, sample_r)) in izip!(outputs[1].iter_mut(), &samples) {
-                *output_r = output_r.saturating_add(sample_r);
-            }
-        }
-    }
-
-    fn write_mixes(
-        &mut self,
-        this_ref: &Arc<Mutex<PluginImpl>>,
-        sample_rate: f32,
-        is_playing: bool,
-        current_sample: i64,
-        outputs: &mut [&mut [f32]],
-    ) {
-        if let (Ok(mix), Ok(critical_params)) =
-            (self.mix.try_read(), self.critical_params.try_read())
-        {
-            if mix.sample_rate != sample_rate {
-                let this_ref = Arc::clone(&this_ref);
-                RUNTIME.spawn(async move {
-                    PluginImpl::update_audio_samples(this_ref, Some(sample_rate)).await;
-                });
-                return;
-            }
-            let samples = &mix.samples;
-            if samples.is_empty() || mix.samples_len == 0 {
-                return;
-            }
-            if is_playing {
-                for i in 0..outputs[0].len() {
-                    let current_frame = current_sample + i as i64;
-                    if current_frame < 0 {
-                        continue;
-                    }
-                    let current_frame = current_frame as usize;
-                    if current_frame < mix.samples_len {
-                        let solo_track_exists =
-                            critical_params.tracks.iter().any(|(_, track)| track.solo);
-                        for (track_id, track) in critical_params.tracks.iter() {
-                            if solo_track_exists {
-                                if !track.solo {
-                                    continue;
-                                }
-                            } else if track.mute {
-                                continue;
-                            }
-                            let Some(track_samples) = &samples.get(track_id) else {
-                                continue;
-                            };
-
-                            let Some(&channel_index) =
-                                critical_params.routing.channel_index.get(track_id)
-                            else {
-                                continue;
-                            };
-                            let channel_index = channel_index as usize;
-                            match critical_params.routing.channel_mode {
-                                ChannelMode::Mono => {
-                                    outputs[channel_index][i] = outputs[channel_index][i]
-                                        .saturating_add(track_samples[current_frame] * track.gain);
-                                }
-                                ChannelMode::Stereo => {
-                                    let (left_multiplier, right_multiplier) = if track.pan < 0.0 {
-                                        (1.0, 1.0 + track.pan)
-                                    } else {
-                                        (1.0 - track.pan, 1.0)
-                                    };
-                                    outputs[channel_index * 2][i] = outputs[channel_index * 2][i]
-                                        .saturating_add(
-                                            track_samples[current_frame]
-                                                * track.gain
-                                                * left_multiplier,
-                                        );
-                                    outputs[channel_index * 2 + 1][i] =
-                                        outputs[channel_index * 2 + 1][i].saturating_add(
-                                            track_samples[current_frame]
-                                                * track.gain
-                                                * right_multiplier,
-                                        );
-                                }
-                            }
-                        }
-                    }
-=======
             if let (Ok(mix), Ok(critical_params)) =
                 (this.mix.try_read(), this.critical_params.try_read())
             {
@@ -520,6 +392,7 @@
                 );
             }
             this.update_playing_state(is_playing, current_sample, sample_rate);
+            this.write_rtc_samples(outputs);
         }
     }
 
@@ -610,7 +483,6 @@
                     .is_err()
                 {
                     self.notification_sender = None;
->>>>>>> 2eb1f7ba
                 }
             }
         }
@@ -620,4 +492,26 @@
             self.current_position_updated = true;
         }
     }
+
+    fn write_rtc_samples(&mut self, outputs: &mut [&mut [f32]]) {
+        if let (Some(rtc_sample_rate), Some(samples_receiver)) =
+            (self.rtc_sample_rate, self.rtc_samples.as_mut())
+        {
+            let mut buffer = VecDeque::with_capacity(outputs[0].len());
+            while let Ok(samples) = samples_receiver.try_recv() {
+                buffer.extend(samples);
+            }
+            self.rtc_samples_buffer.extend(buffer);
+            let buffer_seconds = outputs[0].len() as f32 / rtc_sample_rate;
+            let frames = (buffer_seconds * rtc_sample_rate) as usize;
+            let frames = frames.min(self.rtc_samples_buffer.len());
+            let samples = self.rtc_samples_buffer.drain(..frames).collect::<Vec<_>>();
+            for (output_l, &(sample_l, _)) in izip!(outputs[0].iter_mut(), &samples) {
+                *output_l = output_l.saturating_add(sample_l);
+            }
+            for (output_r, &(_, sample_r)) in izip!(outputs[1].iter_mut(), &samples) {
+                *output_r = output_r.saturating_add(sample_r);
+            }
+        }
+    }
 }