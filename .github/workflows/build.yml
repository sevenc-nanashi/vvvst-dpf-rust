name: "Build"

on:
  workflow_dispatch:

  push:
  pull_request:

defaults:
  run:
    shell: bash

jobs:
  build-editor:
    runs-on: ubuntu-latest
    outputs:
      editor_sha: ${{ steps.emit-information.outputs.editor_sha }}
    steps:
      - name: Checkout Voicevox
        uses: actions/checkout@v4
        with:
          repository: "sevenc-nanashi/voicevox"
          ref: "add/vst"

      - name: Checkout VVVST
        uses: actions/checkout@v4
        with:
          path: vvvst

      - name: Checkout Product Version Resource
        uses: actions/checkout@v4
        with:
          repository: VOICEVOX/voicevox_resource
          ref: "0.20.0"
          path: resource

      - name: Create and replace software resources
        run: |
          rm build/README.txt
          rm public/policy.md
          {
            cat resource/editor/README.md
            echo
            cat resource/editor/ACKNOWLEDGMENTS.md
          } \
          > build/README.txt
          cp build/README.txt public/policy.md
          cat vvvst/resources/editor_ext/vstinfo.md >> public/policy.md
          curl https://steinbergmedia.github.io/vst3_dev_portal/resources/licensing_6.png -o ./public/res/vst_logo.png

          cp resource/editor/PRIVACYPOLICY.md public/privacyPolicy.md

          cat ./vvvst/resources/editor_ext/howtouse.md ./public/howtouse.md > ./public/howtouse.md.tmp
          mv ./public/howtouse.md.tmp ./public/howtouse.md

      - name: Setup Node.js
        uses: actions/setup-node@v4
        with:
          node-version-file: .node-version
          cache: "npm"

      - name: Install dependencies
        run: |
          npm install

      - name: Generate public/licenses.json
        run: |
          npm run license:generate -- -o editor_licenses.json
          npm run license:merge -- -o public/licenses.json -i editor_licenses.json -i vvvst/resources/editor_ext/licenses.generated.json

      - name: Build
        run: |
          npm run vst:build

      - name: Upload
        uses: actions/upload-artifact@v4
        with:
          name: resource-editor
          path: dist/

      - name: Emit information
        id: emit-information
        run: |
          EDITOR_SHA=$(git rev-parse HEAD)
          echo "editor_sha=$EDITOR_SHA" >> $GITHUB_OUTPUT

  build-each:
    needs:
      - build-editor
    strategy:
      fail-fast: false
      matrix:
        os: [windows-latest, macos-latest, ubuntu-24.04]
        include:
          - os: windows-latest
            name: "windows"
          - os: macos-latest
            name: "macos"
          - os: ubuntu-24.04
            name: "linux"
    runs-on: ${{ matrix.os }}
    steps:
      - name: Colorize
        run: |
          echo "CLICOLOR_FORCE=1" >> $GITHUB_ENV
      - name: Checkout VVVST
        uses: actions/checkout@v4
        with:
          submodules: "recursive"
      - name: Setup Rust
        run: rustup toolchain install stable --profile minimal

      - name: Cache
        uses: Swatinem/rust-cache@v2
      - name: Download Editor
        uses: actions/download-artifact@v4
        with:
          name: resource-editor
          path: resources/editor

      - name: Determine Information
        id: determine-information
        uses: actions/github-script@v7
        with:
          github-token: ${{ secrets.GITHUB_TOKEN }}
          script: |
            let version = github.ref_name;
            if (!version) {
              version = "255.255.255";
            }
            core.setOutput('ref_name', version);
            core.setOutput('prerelease', version === "255.255.255" || version.includes("-"));
            core.setOutput('zip_name', `VVVST-${version}-${{ matrix.name }}.vst3.zip`);
            core.setOutput('au_name', `VVVST-${version}-${{ matrix.name }}.au.zip`);
            require('fs').writeFileSync('version.txt', version);

      - name: Install dependencies (macOS)
        if: matrix.os == 'macos-latest'
        run: |
          brew install llvm

          echo "/usr/local/opt/llvm/bin" >> $GITHUB_PATH
          echo 'LDFLAGS=-L/opt/homebrew/opt/llvm/lib' >> $GITHUB_ENV
          echo 'CPPFLAGS=-I/opt/homebrew/opt/llvm/include' >> $GITHUB_ENV
          echo 'CC=clang' >> $GITHUB_ENV
          echo 'CXX=clang++' >> $GITHUB_ENV

      - name: Install dependencies (Ubuntu)
        if: matrix.os == 'ubuntu-24.04'
        run: |
          sudo apt-get update
          sudo apt-get install -y libglib2.0-dev libgtk-3-dev libsoup-3.0-dev libjavascriptcoregtk-4.1-dev libwebkit2gtk-4.1-dev libasound2-dev

          echo "CC=gcc-14" >> $GITHUB_ENV
          echo "CXX=g++-14" >> $GITHUB_ENV

      - name: Build
        run: |
          cargo xtask build --release

      - name: Package
        run: |
          cd build/release/bin/
          7z a -tzip ${{ steps.determine-information.outputs.zip_name }} vvvst.vst3
          cp ${{ steps.determine-information.outputs.zip_name }} ../../../

      - name: Package AU
        if: matrix.os == 'macos-latest'
        run: |
          cd build/release/bin/
          7z a -tzip ${{ steps.determine-information.outputs.au_name }} vvvst.component
          cp ${{ steps.determine-information.outputs.au_name }} ../../../

      - name: Upload
        uses: actions/upload-artifact@v4
        with:
          name: build-${{ matrix.name }}
          path: |
            ${{ steps.determine-information.outputs.zip_name }}
            ${{ steps.determine-information.outputs.au_name }}

      - name: Build installer
        if: matrix.os == 'windows-latest'
        run: |
          cargo xtask generate-installer

      - name: Upload installer
        if: matrix.os == 'windows-latest'
        uses: actions/upload-artifact@v4
        with:
          name: build-${{ matrix.name }}-installer
          path: build/VVVST-*-windows-setup.exe

  release:
    needs:
      - build-each
<<<<<<< HEAD
    if: github.event_name == 'workflow_dispatch' ||
      (github.event_name == 'push' && (startsWith(github.ref, 'refs/tags/v') || github.ref == 'refs/heads/main'))
=======
    if: github.event_name == 'workflow_dispatch' || (github.event_name == 'push' && (startsWith(github.ref, 'refs/tags/v') || github.ref == 'refs/heads/main'))
>>>>>>> b6a0fa50
    runs-on: ubuntu-latest
    steps:
      - name: Download Artifacts
        uses: actions/download-artifact@v4
        with:
          path: build
          merge-multiple: true
          pattern: build-*

      - name: Upload
        uses: softprops/action-gh-release@v2
        with:
          body: |
            Rust SHA: ${{ github.sha }}
            Editor SHA: https://github.com/sevenc-nanashi/voicevox/commit/${{ needs.build-editor.outputs.editor_sha }}
          prerelease: ${{ steps.determine-information.outputs.prerelease }}
          files: |
            build/*
          tag_name: ${{ steps.determine-information.outputs.ref_name }}<|MERGE_RESOLUTION|>--- conflicted
+++ resolved
@@ -194,12 +194,7 @@
   release:
     needs:
       - build-each
-<<<<<<< HEAD
-    if: github.event_name == 'workflow_dispatch' ||
-      (github.event_name == 'push' && (startsWith(github.ref, 'refs/tags/v') || github.ref == 'refs/heads/main'))
-=======
     if: github.event_name == 'workflow_dispatch' || (github.event_name == 'push' && (startsWith(github.ref, 'refs/tags/v') || github.ref == 'refs/heads/main'))
->>>>>>> b6a0fa50
     runs-on: ubuntu-latest
     steps:
       - name: Download Artifacts
